--- conflicted
+++ resolved
@@ -3,20 +3,12 @@
 google-search: false
 
 Please, check if the paper is well structured, if the sections are in a logical order, and if the contributions are clearly stated in the introduction and in the abstract. Also check the consistency of the title and the abstract with the content of the paper: they should not be misleading nor too generic.
-<<<<<<< HEAD
 Be critical. Be concise. Your review must be short and should follow the style of each-word-add-value Be concise: each word should add value.
-=======
-Be extremely critical. Spot the unspottable, but do not invent anything.
->>>>>>> 4a153b58
 
 =====
 
 Please, evaluate if the paper explains clearly the experiments and gives all the information needed for reproducing them.
-<<<<<<< HEAD
 Be critical. Be concise. Your review must be short and should follow the style of each-word-add-value
-=======
-Be extremely critical. Spot the unspottable, but do not invent anything.
->>>>>>> 4a153b58
 
 =====
 
@@ -29,92 +21,32 @@
 - proper separation, including cross-validation with relevant groups for stratified or leave-groups-out validation
 - control groups and/or baseline comparison
 - correct interpretation of results
-<<<<<<< HEAD
 Be critical. Be concise. Your review must be short and should follow the style of each-word-add-value
-=======
-- correctness of mathematical formula, demonstrations, and algorithms
-Be extremely critical. Spot the unspottable, but do not invent anything.
->>>>>>> 4a153b58
 
 =====
 
 Please, evaluate the completeness of the discussion of the results. Is the paper able to give meaningful takeaways?
-<<<<<<< HEAD
 Be critical. Be concise. Your review must be short and should follow the style of each-word-add-value
-=======
-Be extremely critical. Spot the unspottable, but do not invent anything.
->>>>>>> 4a153b58
 
 =====
 google-search: true
 
 Please, use google scholar to search for scholarly sources about similar topics as the paper and check if all the relevant references are included.
-<<<<<<< HEAD
 Be critical. Be concise. Your review must be short and should follow the style of each-word-add-value
-=======
-Be extremely critical. Spot the unspottable, but do not invent anything.
->>>>>>> 4a153b58
 
 =====
 google-search: true
 
 Please, search for scholarly sources about similar topics as the paper and evaluate the scientific novelty of the contributions paper.
-<<<<<<< HEAD
 Be critical. Be concise. Your review must be short and should follow the style of each-word-add-value
-=======
-Be extremely critical. Spot the unspottable, but do not invent anything.
->>>>>>> 4a153b58
 
 =====
 google-search: false
 
-<<<<<<< HEAD
 Please, look for grammar and syntactic errors in this paper.
 Be critical. Be concise. Your review must be short and should follow the style of each-word-add-value
 
 =====
 
 Please, check if the paper is well written, if the language is clear and concise, and if it follows the conventions of scientific writing. Look for any spelling or grammatical errors, and check if the paper uses appropriate terminology and style.
-Be critical. Be concise. Your review must be short and should follow the style of each-word-add-value
-=======
-Please, check if the paper is well written, if the language is clear and concise, and if it follows the conventions of scientific writing. Look for any spelling or grammatical errors, and check if the paper uses appropriate terminology and style.
-
-====
-Please, write a short summary of the paper, including its main contributions and findings. The
-summary should be concise and to the point.
-
-```json
-{
-  "type": "object",
-  "properties": {
-    "research questions": {
-      "type": "string",
-      "description": "The research questions addressed by the paper"
-    },
-    "innovation": {
-      "type": "string",
-      "description": "The innovative aspects of the paper compared to the state of the art"
-    },
-    "methods": {
-      "type": "string",
-      "description": "A two-sentence summary of the methods used in the paper, highlighting the innovative aspects, if any"
-    },
-    "results": {
-      "type": "string",
-      "description": "A two-sentence summary of the results obtained in the paper"
-    },
-    "takeaway": {
-      "type": "string",
-      "description": "A two-sentence summary of the main takeaways from the paper, including the implications of the results and their relevance to the field"
-    }
-  },
-  "required": [
-    "research questions",
-    "innovation",
-    "methods",
-    "results",
-    "takeaway"
-  ]
-}
-```
->>>>>>> 4a153b58
+Be critical. Be concise. Your review must be short and should follow the style of each-word-add-value